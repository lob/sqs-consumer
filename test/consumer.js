--- conflicted
+++ resolved
@@ -149,19 +149,12 @@
     });
 
     it('fires a timeout event if handler function takes too long', async () => {
-<<<<<<< HEAD
-=======
       const handleMessageTimeout = 500;
->>>>>>> 91e55c48
       consumer = new Consumer({
         queueUrl: 'some-queue-url',
         region: 'some-region',
         handleMessage: () => new Promise((resolve) => setTimeout(() => resolve(), 1000)),
-<<<<<<< HEAD
-        handleMessageTimeout: 200,
-=======
         handleMessageTimeout,
->>>>>>> 91e55c48
         sqs,
         authenticationErrorTimeout: 20
       });
@@ -171,11 +164,7 @@
       consumer.stop();
 
       assert.ok(err);
-<<<<<<< HEAD
-      assert.equal(err.message, 'Unexpected message handler failure: Operation timed out.');
-=======
       assert.equal(err.message, `Message handler timed out after ${handleMessageTimeout}ms: Operation timed out.`);
->>>>>>> 91e55c48
     });
 
     it('handles unexpected exceptions thrown by the handler function', async () => {
